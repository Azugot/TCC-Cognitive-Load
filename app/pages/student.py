"""Student area flows and supporting helpers."""

from __future__ import annotations

import os
import time
from dataclasses import dataclass
from typing import Any, Dict, Iterable, List, Optional, Sequence, Tuple

import gradio as gr

from services.docs import createChatPdf
from services.script_builder import buildCustomScript
from services.supabase_client import (
    SupabaseConfigurationError,
    SupabaseOperationError,
    create_chat_record,
    list_student_chats,
    upload_file_to_bucket,
)
from services.vertex_client import VERTEX_CFG, _vertex_err, summarize_chat_history

from app.config import (
    SUPABASE_CHAT_BUCKET,
    SUPABASE_CHAT_STORAGE_PREFIX,
    SUPABASE_SERVICE_ROLE_KEY,
    SUPABASE_URL,
    SUPABASE_USERS_TABLE,
)
from app.pages.chat import addMessage, bot, clearChat
from app.pages.history_shared import (
    HISTORY_TABLE_HEADERS,
    _format_timestamp,
    load_chat_entry,
    prepare_download,
    prepare_history_listing,
)
from app.utils import (
    _get_class_by_id,
    _mk_id,
    _normalize_username,
    _now_ts,
    _student_username,
    _user_role,
)


@dataclass
class StudentViews:
    rooms_view: gr.Column
    setup_view: gr.Column
    rooms_dropdown: gr.Dropdown
    rooms_refresh: gr.Button
    rooms_info: gr.Markdown
    enter_setup_button: gr.Button
    rooms_back_button: gr.Button
    config_column: gr.Column
    chat_column: gr.Column
    assunto: gr.Textbox
    subthemes: gr.CheckboxGroup
    estilo: gr.Radio
    detalhamento: gr.Radio
    objetivo: gr.Textbox
    interesses: gr.Textbox
    submit_button: gr.Button
    provider_markdown: gr.Markdown
    chatbot: gr.Chatbot
    clear_button: gr.Button
    back_to_setup_button: gr.Button
    end_chat_button: gr.Button
    chat_input: gr.MultimodalTextbox
    setup_back_button: gr.Button
    history_class_dropdown: gr.Dropdown
    history_refresh_button: gr.Button
    history_info: gr.Markdown
    history_table: gr.Dataframe
    history_chat_dropdown: gr.Dropdown
    history_load_button: gr.Button
    history_metadata: gr.Markdown
    history_preview: gr.Textbox
    history_download_button: gr.DownloadButton
    history_evaluation: gr.Textbox
    history_comments: gr.Markdown
    history_notice: gr.Markdown


def _student_history_dropdown(auth, classrooms, current_value=None):
    classes = _student_classes(auth, classrooms or [])
    choices = [(c["name"], c["id"]) for c in classes if c.get("id")]
    valid_ids = [value for _, value in choices]
    value = current_value if current_value in valid_ids else (valid_ids[0] if valid_ids else None)
    return gr.update(choices=choices, value=value)


def student_history_dropdown(auth, classrooms, current_value=None):
    return _student_history_dropdown(auth, classrooms, current_value)


def student_history_refresh(auth, classroom_filter):
    student_id = (auth or {}).get("user_id")
    if not student_id:
        return (
            gr.update(value=[]),
            [],
            gr.update(choices=[], value=None),
            "⚠️ Faça login como aluno para consultar seus chats.",
            None,
        )

    try:
        chats = list_student_chats(
            SUPABASE_URL,
            SUPABASE_SERVICE_ROLE_KEY,
            student_id=student_id,
            users_table=SUPABASE_USERS_TABLE,
        )
    except SupabaseConfigurationError:
        return (
            gr.update(value=[]),
            [],
            gr.update(choices=[], value=None),
            "⚠️ Configure o Supabase para carregar o histórico de chats.",
            None,
        )
    except SupabaseOperationError as err:
        return (
            gr.update(value=[]),
            [],
            gr.update(choices=[], value=None),
            f"❌ Erro ao consultar chats: {err}",
            None,
        )

    classroom_filter = (classroom_filter or "").strip()

    def _filter_chat(chat: Dict[str, Any]) -> bool:
        return str(chat.get("classroom_id")) == classroom_filter

    def _dropdown_label(chat: Dict[str, Any]) -> str:
        classroom = chat.get("classroom_name") or chat.get("classroom_id") or "Sala"
        started = _format_timestamp(chat.get("started_at"))
        return f"{classroom} — {started}"

    filter_fn = _filter_chat if classroom_filter else None

    table_update, filtered, dropdown_update, message, default_id = prepare_history_listing(
        chats,
        column_labels=HISTORY_TABLE_HEADERS,
        filter_fn=filter_fn,
        dropdown_label=_dropdown_label,
        empty_message="ℹ️ Nenhum chat para o filtro selecionado.",
        found_message="✅ {count} chat(s) encontrados.",
    )

    return table_update, filtered, dropdown_update, message, default_id


def student_history_load_chat(chat_id, history_entries, current_download_path):
    result = load_chat_entry(chat_id, history_entries, current_download_path)

    if result.notice:
        if result.notice.startswith("❌"):
            gr.Error(result.notice)
        else:
            gr.Warning(result.notice)

    return (
        result.chat_id,
        gr.update(value=result.metadata_md),
        gr.update(value=result.preview_text),
        gr.update(value=result.evaluation_text),
        gr.update(value=result.comments_md),
        result.transcript_text,
        result.download_path,
        gr.update(visible=result.download_visible),
        gr.update(value=result.notice or ""),
    )


def student_history_prepare_download(download_path):
    path = prepare_download(download_path)
    if path:
        return path
    gr.Warning("⚠️ Nenhum arquivo disponível para download.")
    return None


def _student_classes(auth: Optional[Dict[str, Any]], classrooms: Iterable[Dict[str, Any]]):
    me = _student_username(auth)
    out = []
    for c in classrooms or []:
        students = (c.get("members", {}) or {}).get("students", []) or []
        if me and me in [s.strip().lower() for s in students]:
            out.append(c)
    return out


def _render_class_details(cls_id: Optional[str], classrooms, subjects_by_class):
    c = _get_class_by_id(classrooms, cls_id)
    if not c:
        return "⚠️ Selecione uma sala."
    teachers = ", ".join(c["members"]["teachers"]) or "—"
    students = ", ".join(c["members"]["students"]) or "—"
    theme = c.get("theme_name") or c["name"]
    subs = subjects_by_class.get(cls_id, [])
    subs_txt = ", ".join([s["name"] for s in subs if s.get("active", True)]) or "—"
    return (
        f"## {c['name']}\n"
        f"- **Tema da sala:** _{theme}_\n"
        f"- 👩‍🏫 **Professores:** {teachers}\n"
        f"- 🎓 **Alunos:** {students}\n"
        f"- 🧩 **Subtemas disponíveis:** {subs_txt}\n"
    )


def _student_subtheme_choices(cls_id: Optional[str], subjects_by_class: Dict[str, Sequence[Dict[str, Any]]]):
    lst = subjects_by_class.get(cls_id, [])
    return [s["name"] for s in lst if s.get("active", True)]


def student_setup_from_class(selected_id, classrooms, subjects_by_class, current_adv):
    c = _get_class_by_id(classrooms, selected_id)
    if not c:
        return (
            gr.update(value=""),
            gr.update(choices=[], value=[]),
            gr.update(value="simples"),
            gr.update(value="detalhadas"),
            gr.update(value=""),
            gr.update(value=""),
            gr.update(visible=True),
            gr.update(visible=False),
            current_adv or {},
            "⚠️ Sala não encontrada.",
        )

    assunto = c.get("theme_name") or c.get("name") or ""
    sbj = list(subjects_by_class.get(selected_id, []))
    st_choices = [s["name"] for s in sbj if s.get("name")]
    cfg = c.get("theme_config") or {}
    script = cfg.get("script") or {}
    adv = cfg.get("adv") or {}
    new_adv = {
        "temperature": float(adv.get("temperature", 0.7)),
        "top_p": float(adv.get("top_p", 0.95)),
        "top_k": int(adv.get("top_k", 40)),
        "max_tokens": int(adv.get("max_tokens", 1024)),
    }
    return (
        gr.update(value=assunto),
        gr.update(choices=st_choices, value=[]),
        gr.update(value=script.get("estilo", "simples")),
        gr.update(value=script.get("detalhamento", "detalhadas")),
        gr.update(value=""),
        gr.update(value=""),
        gr.update(visible=True),
        gr.update(visible=False),
        new_adv,
        "✅ Parâmetros da sala aplicados.",
    )


def student_rooms_refresh(auth, classrooms, subjects_by_class):
    my = _student_classes(auth, classrooms or [])
    choices = [(c["name"], c["id"]) for c in my]
    default = choices[0][1] if choices else None
    info = (
        _render_class_details(default, classrooms, subjects_by_class or {})
        if default
        else "⚠️ Você ainda não está em nenhuma sala."
    )
    return gr.update(choices=choices, value=default), info, default


def student_on_select(cid, classrooms, subjects_by_class):
    return _render_class_details(cid, classrooms, subjects_by_class), cid


def student_go_rooms():
    return gr.update(visible=False), gr.update(visible=True)


def student_rooms_back():
    return gr.update(visible=True), gr.update(visible=False)


def student_go_setup(auth, cid, classrooms, subjects_by_class):
    c = _get_class_by_id(classrooms, cid)
    if not c:
        return (
            gr.update(visible=True),
            gr.update(visible=False),
            gr.update(value=""),
            gr.update(choices=[]),
        )
    theme = c.get("theme_name") or c["name"]
    subs = _student_subtheme_choices(cid, subjects_by_class or {})
    return (
        gr.update(visible=False),
        gr.update(visible=True),
        gr.update(value=theme),
        gr.update(choices=subs, value=subs),
    )


def _build_extras_from_classroom(theme, subthemes, interesses):
    subs_txt = ", ".join(subthemes or [])
    intr_txt = (interesses or "").strip()
    parts: List[str] = []
    if subs_txt:
        parts.append(f"Priorize os subtemas: {subs_txt}.")
    if intr_txt:
        parts.append(f"Correlacione com temas de interesse do aluno: {intr_txt}.")
    parts.append("Adote o tom motivador e pedagógico.")
    return " ".join(parts)


def student_apply_setup(
    cid,
    theme,
    estilo,
    detalhamento,
    objetivo,
    interesses,
    subthemes,
    script_state,
):
    extras = _build_extras_from_classroom(theme, subthemes, interesses)
    new_script = buildCustomScript(
        theme,
        estilo,
        detalhamento,
        objetivo,
        extras,
        subtemas=subthemes,
        interesses=interesses,
    )
    return new_script, gr.update(visible=False), gr.update(visible=True)


def _student_chat_back_to_setup():
    return gr.update(visible=True), gr.update(visible=False)


def _student_chat_enable():
    return gr.update(interactive=True)


def _sanitize_storage_segment(value):
    if value is None:
        return None
    text = str(value).strip()
    if not text:
        return None
    return text.replace("/", "-")


def student_end_chat(
    history,
    docs_state,
    auth_state,
    current_chat_id,
    chats_state,
    selected_class,
    classrooms,
    selected_theme,
    selected_subjects,
    student_goal=None,
    student_interests=None,
):
    chat_history = history if isinstance(history, list) else []
    docs = docs_state if isinstance(docs_state, dict) else {}
    chats_map = chats_state if isinstance(chats_state, dict) else {}
    active_chat_id = current_chat_id if isinstance(current_chat_id, str) else None
    storage_chat_id = active_chat_id or _mk_id("chat")
    pdf_path = None
    summary_text = ""
    classrooms_list = classrooms if isinstance(classrooms, list) else []
    selected_theme_text = (selected_theme or "") if isinstance(selected_theme, str) else ""
    if selected_theme_text:
        selected_theme_text = selected_theme_text.strip()
    normalized_subjects: List[str] = []
    if isinstance(selected_subjects, (list, tuple, set)):
        for item in selected_subjects:
            if isinstance(item, str) and item.strip():
                normalized_subjects.append(item.strip())

    goal_text = str(student_goal).strip() if isinstance(student_goal, str) else ""
    interest_text = str(student_interests).strip() if isinstance(student_interests, str) else ""
    normalized_goal_value = goal_text or "None"
    normalized_interest_value = interest_text or "None"

    def _failure(message: str, warn: bool = False):
        if warn:
            gr.Warning(message)
        else:
            gr.Error(message)
        return (
            gr.update(visible=True),
            gr.update(visible=False),
            gr.update(visible=False),
            gr.update(visible=True),
            chat_history,
            docs,
            active_chat_id,
            chats_map,
        )

    student_id = (auth_state or {}).get("user_id")
    if not student_id:
        return _failure("⚠️ Não foi possível identificar o aluno logado.", warn=True)

    is_class_chat = bool(selected_class)
    if not is_class_chat and not selected_theme_text:
        return _failure("⚠️ Informe um tema para registrar o chat independente.", warn=True)

    owner_segment = _normalize_username((auth_state or {}).get("username")) or "anon"
    class_segment = _sanitize_storage_segment(selected_class) or "sem_sala"
    student_segment = _sanitize_storage_segment(student_id) or owner_segment
    prefix_segment = _sanitize_storage_segment(SUPABASE_CHAT_STORAGE_PREFIX)
    filename = f"{storage_chat_id}_{_now_ts()}.pdf"
    path_parts = [segment for segment in (prefix_segment, class_segment, student_segment) if segment]
    storage_path = "/".join(path_parts + [filename])

    entry = chats_map.get(active_chat_id or storage_chat_id)
    created_at_ts = None
    chat_title = None
    classroom_theme = None
    if isinstance(entry, dict):
        created_at_ts = entry.get("created_at")
        chat_title = entry.get("title")
        classroom_theme = entry.get("classroom_theme")

    selected_classroom = _get_class_by_id(classrooms_list, selected_class)
    if selected_classroom and not classroom_theme:
        classroom_theme = selected_classroom.get("theme_name") or selected_classroom.get("name")

    topic_value = (classroom_theme or selected_theme_text or chat_title or "").strip()
    subject_free_text_value = "NONE" if is_class_chat else (topic_value or "Adhoc")
    if not topic_value:
        topic_value = "Indefinido"
    if not subject_free_text_value:
        subject_free_text_value = "Adhoc"

    if chat_history and VERTEX_CFG and not _vertex_err:
        try:
            summary_text = summarize_chat_history(chat_history, VERTEX_CFG, max_phrases=2)
        except Exception as exc:  # pragma: no cover - depende de chamadas externas
            summary_text = ""
            gr.Warning(f"Não foi possível gerar resumo do chat: {exc}")

    try:
        pdf_path = createChatPdf(chat_history, docs)
    except Exception as exc:  # pragma: no cover - depende de I/O
        return _failure(f"Erro ao gerar PDF do chat: {exc}")

    try:
        stored_path = upload_file_to_bucket(
            SUPABASE_URL,
            SUPABASE_SERVICE_ROLE_KEY,
            bucket=SUPABASE_CHAT_BUCKET,
            file_path=pdf_path,
            storage_path=storage_path,
            content_type="application/pdf",
            upsert=True,
        )
    except SupabaseConfigurationError:
        return _failure(
            "Configure SUPABASE_URL, SUPABASE_SERVICE_ROLE_KEY e SUPABASE_CHAT_BUCKET para enviar o PDF.",
            warn=True,
        )
    except SupabaseOperationError as exc:
        return _failure(f"Falha ao enviar PDF para o Storage: {exc}")
    except Exception as exc:  # pragma: no cover - falhas inesperadas do SDK
        return _failure(f"Erro inesperado ao enviar PDF: {exc}")
    finally:
        if pdf_path and os.path.exists(pdf_path):
            try:
                os.remove(pdf_path)
            except OSError:
                pass

    ended_ts = _now_ts()
    started_ts = created_at_ts or ended_ts

    try:
        supabase_payload = create_chat_record(
            SUPABASE_URL,
            SUPABASE_SERVICE_ROLE_KEY,
            student_id=student_id,
            classroom_id=selected_class,
            started_at=started_ts,
            ended_at=ended_ts,
            chat_history=chat_history,
            storage_chat_id=storage_chat_id,
            storage_path_id=storage_chat_id,
            storage_bucket=SUPABASE_CHAT_BUCKET,
            storage_path=stored_path,
            chat_title=chat_title,
            subject_free_text=subject_free_text_value,
            topic_source=topic_value,
            summary=summary_text or None,
            subject_titles=normalized_subjects,
            student_goal=goal_text,
            student_interest=interest_text,
            is_adhoc_chat=not is_class_chat,
            store_messages=False,
        )
    except SupabaseConfigurationError:
        return _failure(
            "Configure SUPABASE_URL e SUPABASE_SERVICE_ROLE_KEY para registrar o chat.",
            warn=True,
        )
    except SupabaseOperationError as exc:
        return _failure(f"Falha ao registrar chat no Supabase: {exc}")
    except Exception as exc:  # pragma: no cover - falhas inesperadas do SDK
        return _failure(f"Erro inesperado ao registrar chat no Supabase: {exc}")

    if not isinstance(entry, dict):
        entry = {
            "id": storage_chat_id,
            "owner": owner_segment,
            "role": _user_role(auth_state) or "aluno",
            "created_at": started_ts,
            "messages": chat_history,
        }
        chats_map[storage_chat_id] = entry
    else:
        entry["messages"] = chat_history
        if not isinstance(entry.get("created_at"), (int, float)):
            entry["created_at"] = started_ts

    if chat_title and not entry.get("title"):
        entry["title"] = chat_title

    entry["classroom_id"] = selected_class
    entry["student_id"] = student_id
    entry["started_at"] = started_ts
    entry["ended_at"] = ended_ts
    entry["storage_bucket"] = SUPABASE_CHAT_BUCKET
    entry["storage_path"] = stored_path
    entry["storage_path_id"] = storage_chat_id
    entry["topic_source"] = topic_value
    entry["subject_free_text"] = subject_free_text_value
    if classroom_theme:
        entry["classroom_theme"] = classroom_theme
    if normalized_subjects:
        entry["subjects"] = normalized_subjects
    elif not entry.get("subjects"):
        entry["subjects"] = []
    entry["student_goal"] = normalized_goal_value
    entry["student_interest"] = normalized_interest_value
    if summary_text:
        entry["summary"] = summary_text

    supabase_chat = None
    supabase_messages = None
    if isinstance(supabase_payload, dict):
        supabase_chat = supabase_payload.get("chat")
        supabase_messages = supabase_payload.get("messages")
        if not supabase_chat and supabase_payload.get("id"):
            supabase_chat = supabase_payload

    if supabase_chat:
        entry["supabase_chat_id"] = supabase_chat.get("id")
        entry["supabase_chat_record"] = supabase_chat
    if supabase_messages:
        entry["supabase_chat_messages"] = supabase_messages
    entry["supabase_synced_at"] = ended_ts

    attachments = entry.setdefault("attachments", [])
    attachments.append({"bucket": SUPABASE_CHAT_BUCKET, "path": stored_path, "type": "pdf"})

    gr.Info("Chat encerrado! O PDF foi enviado e o registro foi salvo no Supabase.")
    supabase_chat_id = entry.get("supabase_chat_id")
    supabase_tag = f" supabase_id='{supabase_chat_id}'" if supabase_chat_id else ""
    print(
        "[CHAT] PDF enviado para Storage -> bucket='%s' path='%s' chat='%s'%s"
        % (SUPABASE_CHAT_BUCKET, stored_path, storage_chat_id, supabase_tag)
    )

    return (
        gr.update(visible=False),
        gr.update(visible=True),
        gr.update(visible=True),
        gr.update(visible=False),
        [],
        {},
        None,
        chats_map,
    )


def _render_progress_md(chats_map: Optional[Dict[str, Any]], user_filter: Optional[str] = None) -> str:
    if not chats_map:
        return "⚠️ Nenhum chat registrado ainda."

    normalized_filter = _normalize_username(user_filter)
    entries: List[Tuple[str, Dict[str, Any]]] = []
    for cid, chat in (chats_map or {}).items():
        owner_login = _normalize_username(chat.get("owner"))
        student_login = _normalize_username(chat.get("student_id"))
        if normalized_filter and normalized_filter not in (owner_login, student_login):
            continue
        entries.append((cid, chat))

    if not entries:
        if user_filter:
            return f"⚠️ Nenhum chat encontrado para o usuário `{user_filter}`."
        return "⚠️ Nenhum chat registrado para o filtro aplicado."

    entries.sort(key=lambda item: item[1].get("ended_at") or item[1].get("created_at") or 0, reverse=True)
    total = len(entries)
    scored = sum(1 for _, chat in entries if chat.get("score") is not None)
    last_ts = entries[0][1].get("ended_at") or entries[0][1].get("created_at") or 0

    lines = ["### Relatório de Progresso"]
    if user_filter:
        lines.append(f"- Filtro por aluno: `{user_filter}`")
    lines.append(f"- Total de chats registrados: **{total}**")
    lines.append(f"- Chats avaliados: **{scored}**")
    if last_ts:
        lines.append(
            "- Última atividade: %s"
            % time.strftime("%d/%m/%Y %H:%M", time.localtime(last_ts))
        )

    by_class: Dict[str, List[Dict[str, Any]]] = {}
    for _, chat in entries:
        class_id = chat.get("classroom_id") or "fora_da_sala"
        by_class.setdefault(class_id, []).append(chat)

    lines.append("\n#### Chats por sala")
    for class_id, items in sorted(by_class.items(), key=lambda kv: kv[0] or ""):
        theme = items[0].get("classroom_theme") or items[0].get("topic_source") or "Indefinido"
        lines.append(f"- `{class_id or 'fora_da_sala'}` — {theme}: {len(items)} chat(s)")

    lines.append("\n#### Últimas conversas")
    for cid, chat in entries[:5]:
        owner = chat.get("owner") or chat.get("student_id") or "?"
        ended = chat.get("ended_at") or chat.get("created_at") or 0
        ts_label = time.strftime("%d/%m %H:%M", time.localtime(ended)) if ended else "?"
        score = chat.get("score")
        score_txt = f" — nota: {score}" if score is not None else ""
        subject = chat.get("topic_source") or chat.get("subject_free_text") or "Adhoc"
        lines.append(f"- `{cid}` — {ts_label} — aluno: `{owner}` — tema: _{subject}_{score_txt}")

    return "\n".join(lines)


def build_student_views(
    *,
    blocks: gr.Blocks,
    auth_state: gr.State,
    classrooms_state: gr.State,
    subjects_state: gr.State,
    docs_state: gr.State,
    script_state: gr.State,
    adv_state: gr.State,
    current_chat_id: gr.State,
    chats_state: gr.State,
    student_selected_class: gr.State,
) -> StudentViews:
    student_history_state = gr.State([])
    student_history_selected = gr.State(None)
    student_history_transcript = gr.State("")
    student_download_path = gr.State(None)

    with gr.Column(visible=False) as viewStudentRooms:
        gr.Markdown("## 🎒 Minhas Salas")
        with gr.Row():
            stRoomSelect = gr.Dropdown(choices=[], label="Selecione uma sala", value=None)
            stRoomsRefresh = gr.Button("🔄")
        stRoomInfo = gr.Markdown("")
        with gr.Row():
            stEnterRoomChatSetup = gr.Button("💬 Entrar no chat da sala", variant="primary")
            stRoomsBack = gr.Button("← Voltar à Home")
        with gr.Accordion("Histórico de Chats", open=False):
            with gr.Row():
                stHistoryClass = gr.Dropdown(choices=[], label="Sala", value=None)
                stHistoryRefresh = gr.Button("🔄 Atualizar histórico")
            stHistoryInfo = gr.Markdown("Selecione uma sala ou atualize para ver seus chats.")
            stHistoryTable = gr.Dataframe(
                headers=list(HISTORY_TABLE_HEADERS),
                datatype=["str"] * 6,
                interactive=False,
                wrap=True,
            )
            with gr.Row():
                stHistoryChat = gr.Dropdown(choices=[], label="Chat registrado", value=None)
                stHistoryLoad = gr.Button("📄 Ver detalhes")
            stHistoryMetadata = gr.Markdown("ℹ️ Selecione um chat para visualizar os detalhes.")
            stHistoryPreview = gr.Textbox(
                label="Prévia do PDF", lines=10, interactive=False, value=""
            )
            with gr.Row():
                stHistoryDownload = gr.DownloadButton(
                    "⬇️ Baixar PDF", visible=False, variant="secondary"
                )
            stHistoryEvaluation = gr.Textbox(
                label="Avaliação automática (professores)",
                lines=4,
                interactive=False,
                value="",
            )
            stHistoryComments = gr.Markdown("ℹ️ Nenhum comentário registrado ainda.")
            stHistoryNotice = gr.Markdown("")

    with gr.Column(visible=False) as viewStudentSetup:
        gr.Markdown("## 🧩 Configurar Chat da Sala")
        with gr.Row():
            stSetupBackRooms = gr.Button("← Voltar às minhas salas")
        with gr.Row():
            with gr.Column(scale=1) as stCfgCol:
                stAssunto = gr.Textbox(label="1) Assunto (tema da sala)", interactive=False)
                stSubthemes = gr.CheckboxGroup(choices=[], label="2) Subtemas")
                stEstilo = gr.Radio(choices=["técnicas", "simples"], value="simples", label="3) Estilo de linguagem")
                stDetalhamento = gr.Radio(
                    choices=["detalhadas", "curtas"], value="detalhadas", label="4) Nível de detalhamento"
                )
                stObjetivo = gr.Textbox(
                    label="5) Objetivo",
                    placeholder="Ex: Revisar para prova de estruturas de dados",
                )
                stInteresses = gr.Textbox(
                    label="6) Temas de interesse",
                    placeholder="Ex: futebol, games, música",
                )
                gr.Markdown("_Correlacione com um assunto que você conhece para aprender melhor!_")
                stSubmit = gr.Button("Aplicar Configuração da Sala", variant="primary", interactive=True)
            with gr.Column(scale=2, visible=False) as stChatCol:
                stProvider = gr.Markdown("**Chat da Sala** — usa seu tema, subtemas e interesses.")
                stChatbot = gr.Chatbot(label="Chat (Sala)", type="messages", height=420)
                with gr.Row():
                    stClear = gr.Button("Limpar chat")
                with gr.Row():
                    stBackToSetup = gr.Button("⬅️ Voltar para configuração da sala")
                    stEndChat = gr.Button("Encerrar Chat", variant="stop")
                allow_file_upload = bool(VERTEX_CFG and not _vertex_err)
                chat_placeholder = (
                    "Digite sua mensagem ou envie um PDF..."
                    if allow_file_upload
                    else "Digite sua mensagem..."
                )
                chat_sources = ["upload"] if allow_file_upload else []

                stChatInput = gr.MultimodalTextbox(
                    show_label=False,
                    placeholder=chat_placeholder,
                    sources=chat_sources,
                    interactive=True,
                )

    stRoomsRefresh.click(
        student_rooms_refresh,
        inputs=[auth_state, classrooms_state, subjects_state],
        outputs=[stRoomSelect, stRoomInfo, student_selected_class],
    ).then(
        student_history_dropdown,
        inputs=[auth_state, classrooms_state, stHistoryClass],
        outputs=stHistoryClass,
    )

    stRoomSelect.change(
        student_on_select,
        inputs=[stRoomSelect, classrooms_state, subjects_state],
        outputs=[stRoomInfo, student_selected_class],
    )

    setup_evt = stEnterRoomChatSetup.click(
        student_setup_from_class,
        inputs=[stRoomSelect, classrooms_state, subjects_state, adv_state],
        outputs=[
            stAssunto,
            stSubthemes,
            stEstilo,
            stDetalhamento,
            stObjetivo,
            stInteresses,
            stCfgCol,
            stChatCol,
            adv_state,
            stProvider,
        ],
    )

    setup_evt.then(
        student_go_setup,
        inputs=[auth_state, student_selected_class, classrooms_state, subjects_state],
        outputs=[viewStudentRooms, viewStudentSetup, stAssunto, stSubthemes],
    )

    stSubmit.click(
        student_apply_setup,
        inputs=[
            student_selected_class,
            stAssunto,
            stEstilo,
            stDetalhamento,
            stObjetivo,
            stInteresses,
            stSubthemes,
            script_state,
        ],
        outputs=[script_state, stCfgCol, stChatCol],
    )

    stChatInput.submit(
        addMessage,
        inputs=[stChatbot, stChatInput, docs_state, auth_state, current_chat_id, chats_state],
        outputs=[stChatbot, stChatInput, docs_state, current_chat_id, chats_state],
    ).then(
        bot,
        inputs=[stChatbot, docs_state, script_state, adv_state, current_chat_id, chats_state],
        outputs=stChatbot,
    ).then(_student_chat_enable, outputs=stChatInput)

    stClear.click(clearChat, outputs=stChatbot)
<<<<<<< HEAD
=======
    stExport.click(createChatPdf, inputs=[stChatbot, docs_state])
>>>>>>> c7d230bd

    stEndChat.click(
        student_end_chat,
        inputs=[
            stChatbot,
            docs_state,
            auth_state,
            current_chat_id,
            chats_state,
            student_selected_class,
            classrooms_state,
            stAssunto,
            stSubthemes,
            stObjetivo,
            stInteresses,
        ],
        outputs=[
            viewStudentSetup,
            viewStudentRooms,
            stCfgCol,
            stChatCol,
            stChatbot,
            docs_state,
            current_chat_id,
            chats_state,
        ],
    ).then(
        student_rooms_refresh,
        inputs=[auth_state, classrooms_state, subjects_state],
        outputs=[stRoomSelect, stRoomInfo, student_selected_class],
    ).then(
        student_history_dropdown,
        inputs=[auth_state, classrooms_state, stHistoryClass],
        outputs=stHistoryClass,
    ).then(
        student_history_refresh,
        inputs=[auth_state, stHistoryClass],
        outputs=[
            stHistoryTable,
            student_history_state,
            stHistoryChat,
            stHistoryInfo,
            student_history_selected,
        ],
    ).then(
        student_history_load_chat,
        inputs=[student_history_selected, student_history_state, student_download_path],
        outputs=[
            student_history_selected,
            stHistoryMetadata,
            stHistoryPreview,
            stHistoryEvaluation,
            stHistoryComments,
            student_history_transcript,
            student_download_path,
            stHistoryDownload,
            stHistoryNotice,
        ],
    )

    stBackToSetup.click(_student_chat_back_to_setup, outputs=[stCfgCol, stChatCol])
    stSetupBackRooms.click(
        lambda: (gr.update(visible=False), gr.update(visible=True)),
        inputs=None,
        outputs=[viewStudentSetup, viewStudentRooms],
    )

    stHistoryRefresh.click(
        student_history_refresh,
        inputs=[auth_state, stHistoryClass],
        outputs=[
            stHistoryTable,
            student_history_state,
            stHistoryChat,
            stHistoryInfo,
            student_history_selected,
        ],
    ).then(
        student_history_load_chat,
        inputs=[student_history_selected, student_history_state, student_download_path],
        outputs=[
            student_history_selected,
            stHistoryMetadata,
            stHistoryPreview,
            stHistoryEvaluation,
            stHistoryComments,
            student_history_transcript,
            student_download_path,
            stHistoryDownload,
            stHistoryNotice,
        ],
    )

    stHistoryClass.change(
        student_history_refresh,
        inputs=[auth_state, stHistoryClass],
        outputs=[
            stHistoryTable,
            student_history_state,
            stHistoryChat,
            stHistoryInfo,
            student_history_selected,
        ],
    ).then(
        student_history_load_chat,
        inputs=[student_history_selected, student_history_state, student_download_path],
        outputs=[
            student_history_selected,
            stHistoryMetadata,
            stHistoryPreview,
            stHistoryEvaluation,
            stHistoryComments,
            student_history_transcript,
            student_download_path,
            stHistoryDownload,
            stHistoryNotice,
        ],
    )

    stHistoryChat.change(
        student_history_load_chat,
        inputs=[stHistoryChat, student_history_state, student_download_path],
        outputs=[
            student_history_selected,
            stHistoryMetadata,
            stHistoryPreview,
            stHistoryEvaluation,
            stHistoryComments,
            student_history_transcript,
            student_download_path,
            stHistoryDownload,
            stHistoryNotice,
        ],
    )

    stHistoryLoad.click(
        student_history_load_chat,
        inputs=[stHistoryChat, student_history_state, student_download_path],
        outputs=[
            student_history_selected,
            stHistoryMetadata,
            stHistoryPreview,
            stHistoryEvaluation,
            stHistoryComments,
            student_history_transcript,
            student_download_path,
            stHistoryDownload,
            stHistoryNotice,
        ],
    )

    stHistoryDownload.click(
        student_history_prepare_download,
        inputs=[student_download_path],
        outputs=stHistoryDownload,
    )

    return StudentViews(
        rooms_view=viewStudentRooms,
        setup_view=viewStudentSetup,
        rooms_dropdown=stRoomSelect,
        rooms_refresh=stRoomsRefresh,
        rooms_info=stRoomInfo,
        enter_setup_button=stEnterRoomChatSetup,
        rooms_back_button=stRoomsBack,
        config_column=stCfgCol,
        chat_column=stChatCol,
        assunto=stAssunto,
        subthemes=stSubthemes,
        estilo=stEstilo,
        detalhamento=stDetalhamento,
        objetivo=stObjetivo,
        interesses=stInteresses,
        submit_button=stSubmit,
        provider_markdown=stProvider,
        chatbot=stChatbot,
        clear_button=stClear,
        back_to_setup_button=stBackToSetup,
        end_chat_button=stEndChat,
        chat_input=stChatInput,
        setup_back_button=stSetupBackRooms,
        history_class_dropdown=stHistoryClass,
        history_refresh_button=stHistoryRefresh,
        history_info=stHistoryInfo,
        history_table=stHistoryTable,
        history_chat_dropdown=stHistoryChat,
        history_load_button=stHistoryLoad,
        history_metadata=stHistoryMetadata,
        history_preview=stHistoryPreview,
        history_download_button=stHistoryDownload,
        history_evaluation=stHistoryEvaluation,
        history_comments=stHistoryComments,
        history_notice=stHistoryNotice,
    )


__all__ = [
    "StudentViews",
    "build_student_views",
    "student_rooms_refresh",
    "student_on_select",
    "student_go_rooms",
    "student_rooms_back",
    "student_go_setup",
    "student_apply_setup",
    "student_end_chat",
    "student_setup_from_class",
    "student_history_dropdown",
    "student_history_refresh",
    "student_history_load_chat",
    "student_history_prepare_download",
    "_student_chat_back_to_setup",
    "_student_chat_enable",
    "_render_progress_md",
]<|MERGE_RESOLUTION|>--- conflicted
+++ resolved
@@ -816,10 +816,6 @@
     ).then(_student_chat_enable, outputs=stChatInput)
 
     stClear.click(clearChat, outputs=stChatbot)
-<<<<<<< HEAD
-=======
-    stExport.click(createChatPdf, inputs=[stChatbot, docs_state])
->>>>>>> c7d230bd
 
     stEndChat.click(
         student_end_chat,
